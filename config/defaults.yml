--- conflicted
+++ resolved
@@ -17,11 +17,8 @@
 completion:
   always: True
   smart: True
-<<<<<<< HEAD
+  replace_prefix_threshold: 3
   stop_syms: ['{', '}', '(', ')', '[', ']', '']
-=======
-  replace_prefix_threshold: 3
->>>>>>> b90a9f65
 
 match:
   unifying_chars:
